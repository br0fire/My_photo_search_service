--- conflicted
+++ resolved
@@ -1,32 +1,3 @@
-<<<<<<< HEAD
-# Face Recognition System
-This repository contains a face recognition system based on Siamese networks with triplet loss, implemented in PyTorch.
-
-## Features
-
-- High-performance face embedding models
-- Evaluation tools for model performance
-- Optimized for real-world use with challenging images
-
-## Directory Structure
-
-- `face_recognition/`: Consolidated implementation with model and evaluation code
-  - `face_recognition.py`: Main script with model architecture and evaluation functionality
-  - `evaluate_face_model.sh`: Convenient script for running evaluations
-
-## Getting Started
-
-```bash
-# Install dependencies
-pip install -r requirements.txt
-
-# Run evaluation
-cd face_recognition
-./evaluate_face_model.sh --model path/to/model.pth --test-dir path/to/test/dir
-```
-
-See the README in the face_recognition directory for more detailed instructions.
-=======
 # My_photo_search_service
 
 This repository contains an open-source deep learning system designed for robust person recognition in large-scale photo libraries, specifically tailored for practical, real-world use in event-based image retrieval scenarios.
@@ -101,5 +72,4 @@
 - Sergey Grozny
 - Alexander Zaytsev
 - Yurii Melnik
-- Petr Sokerin
->>>>>>> 60282e81
+- Petr Sokerin