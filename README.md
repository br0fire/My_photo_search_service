# My_photo_search_service

<<<<<<< HEAD
This repository contains an open-source deep learning system designed for robust person recognition in large-scale photo libraries, specifically tailored for practical, real-world use in event-based image retrieval scenarios.

## Overview

As personal photo libraries grow exponentially, manually searching for images featuring specific individuals becomes increasingly difficult. This project provides an efficient automated solution integrating state-of-the-art face detection and recognition models optimized for complex, real-world conditions.

## Key Features

- **High Accuracy**: Combines YOLOv8 face detection with custom-trained FaceTripleNet and FaceNet embeddings.
- **Real-world Performance**: Optimized to handle typical photo collection challenges such as varying lighting conditions, occlusions, and crowded scenes.
- **Fast Processing**: Efficient inference pipeline ensuring usability even on large datasets.
- **Open-Source**: Fully open-source, enabling further customization and improvement.

## Methodology

Our system employs a pipeline consisting of:
1. **Face Detection**: Using YOLOv8 for speed and accuracy.
2. **Face Recognition**: Generating embeddings using FaceTripleNet and FaceNet.
3. **Retrieval**: Nearest-neighbor search using distance function.

## Dataset

A custom, labeled dataset created from public events (AIRI meetups and Innovation Workshop at Skoltech) was used for training and evaluation. It includes:

- Total images collected: ~6000
- Final curated dataset: 2449 high-quality, labeled face images
- Target person images: 49
- Non-target images: 1404
- Invalid detections: 987

The dataset addresses typical event photography challenges (varying poses, illumination conditions, occlusion).

### [Download Labeled Train Dataset](https://app.roboflow.com/melnikum/my-photo-search-2/browse)
### [Download Labeled Test Dataset](https://app.roboflow.com/melnikum/my-photo-search-2/browse)

## Results

Our system outperforms baseline models, including pre-trained ArcFace and VGG-Face combined with YOLOv8 detection:

| Model | F1 Score | Recall | Precision |
|-------|----------|--------|-----------|
| YOLOv8 + ArcFace | 0.58 | 0.78 | 0.46 |
| YOLOv8 + VGG-Face | 0.73 | 0.82 | 0.66 |
| **FaceTripleNet (ours)** | **0.78** | **0.85** | 0.72 |
| **FaceNet (ours)** | 0.74 | 0.60 | **0.92** |

## Repository Structure

```
- detection/
  - detect.py
- preprocess/
  deblurring.py
  deduplicate.py
  unzip.sh
- recognition/
  - ...
  - ...
- evaluation/
  - DeepFace benchmark.ipynb
- data/
- README.md
- requirements.txt
- slides.pdf
```

## Authors

- Ivan Listopadov
- Sergey Grozny
- Alexander Zaytsev
- Yurii Melnik
- Petr Sokerin
=======

Here is our data:

Test data (contains 2 files: photos from meetups and faces from them): https://disk.yandex.ru/d/zZGBaYQ0kLpPEQ
>>>>>>> 19e4af9f
<|MERGE_RESOLUTION|>--- conflicted
+++ resolved
@@ -1,6 +1,5 @@
 # My_photo_search_service
 
-<<<<<<< HEAD
 This repository contains an open-source deep learning system designed for robust person recognition in large-scale photo libraries, specifically tailored for practical, real-world use in event-based image retrieval scenarios.
 
 ## Overview
@@ -34,7 +33,7 @@
 The dataset addresses typical event photography challenges (varying poses, illumination conditions, occlusion).
 
 ### [Download Labeled Train Dataset](https://app.roboflow.com/melnikum/my-photo-search-2/browse)
-### [Download Labeled Test Dataset](https://app.roboflow.com/melnikum/my-photo-search-2/browse)
+### [Download Labeled Test Dataset](https://disk.yandex.ru/d/zZGBaYQ0kLpPEQ)
 
 ## Results
 
@@ -73,10 +72,4 @@
 - Sergey Grozny
 - Alexander Zaytsev
 - Yurii Melnik
-- Petr Sokerin
-=======
-
-Here is our data:
-
-Test data (contains 2 files: photos from meetups and faces from them): https://disk.yandex.ru/d/zZGBaYQ0kLpPEQ
->>>>>>> 19e4af9f
+- Petr Sokerin